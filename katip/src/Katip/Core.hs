--- conflicted
+++ resolved
@@ -39,17 +39,7 @@
 import           Control.Monad.Trans.Except
 import           Control.Monad.Trans.Maybe
 import           Control.Monad.Trans.Reader
-<<<<<<< HEAD
 import           Control.Monad.Trans.Resource          (ResourceT)
-import           Control.Monad.Trans.State
-import           Control.Monad.Trans.Writer
-import           Data.Aeson                            (FromJSON (..),
-                                                        ToJSON (..), object)
-import qualified Data.Aeson                            as A
-import           Data.Foldable                         as FT
-import qualified Data.HashMap.Strict                   as HM
-=======
-import           Control.Monad.Trans.Resource
 import           Control.Monad.Trans.State.Lazy (StateT)
 import qualified Control.Monad.Trans.State.Strict as Strict (StateT)
 import           Control.Monad.Trans.Writer.Lazy (WriterT)
@@ -61,7 +51,6 @@
 import qualified Data.Aeson                   as A
 import           Data.Foldable                as FT
 import qualified Data.HashMap.Strict          as HM
->>>>>>> 159167f0
 import           Data.List
 import qualified Data.Map.Strict                       as M
 import           Data.Semigroup
